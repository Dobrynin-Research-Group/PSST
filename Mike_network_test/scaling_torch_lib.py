import collections
import numpy as np
import torch

Param = collections.namedtuple('Param', ('min', 'max'))

PHI = Param(1e-6, 1e-2)
NW = Param(10, 3e5)
ETA_SP = Param(torch.tensor(1), torch.tensor(3.5e6))

BG = Param(0.3, 1.6)
BTH = Param(0.2, 0.9)
PE = Param(2, 20)


def unnormalize_params(y):
    """Simple linear normalization.
    """
    Bg = y[:, 0] * (BG.max - BG.min) + BG.min
    Bth = y[:, 1] * (BTH.max - BTH.min) + BTH.min
    Pe = y[:, 2] * (PE.max - PE.min) + PE.min
    return Bg, Bth, Pe


def normalize_visc(eta_sp: torch.Tensor):
    """Add noise, cap the values, take the log, then normalize.
    """
    eta_sp += eta_sp * 0.05 * torch.normal(
        torch.zeros_like(eta_sp),
        torch.ones_like(eta_sp)
    )
    eta_sp = torch.fmin(eta_sp, ETA_SP.max)
    eta_sp = torch.fmax(eta_sp, ETA_SP.min)
    return (torch.log(eta_sp) - torch.log(ETA_SP.min)) / \
        (torch.log(ETA_SP.max) - torch.log(ETA_SP.min))


def surface_generator(num_batches: int, batch_size: int,
                      device: torch.device,
                      resolution: 'tuple[int]' = (32, 32)):
    """Generate `batch_size` surfaces, based on ranges for `Bg`, `Bth`, and
    `Pe`, to be used in a `for` loop.

    It defines the resolution of the surface based on either user input
    (keyword argument `resolution`). It then generates random values for `Bg`,
    `Bth`, and `Pe`, evaluates the `(phi, Nw, eta_sp)` surface, and normalizes
    the result. The normalized values of `eta_sp` and `(Bg, Bth, Pe)` are
    yielded as `X` and `y` for use in a neural network.

    Input:
        `num_batches` (`int`) : The number of loops to be iterated through.
        `batch_size` (`int`) : The length of the generated values.
        `device` (`torch.device`): The device to do computations on.
        `resolution` (tuple of `int`s) : The shape of the last two dimensions
            of the generated values.

    Output:
        `X` (`torch.Tensor` of size `(batch_size, *resolution)`) : Generated,
            normalized values of `eta_sp` at indexed `phi` and `Nw`.
        `y` (`torch.Tensor` of size `(batch_size, 3)`) : Generated, normalized
            values of `(Bg, Bth, Pe)`.
    """

    ETA_SP.min.to(dtype=torch.float, device=device)
    ETA_SP.max.to(dtype=torch.float, device=device)

    # Create tensors for phi (concentration) and Nw (chain length)
    # Both are meshed and tiled to cover a 3D tensor of size
    # (batch_size, *resolution) for simple, element-wise operations
    phi = torch.tensor(np.geomspace(
        PHI.min,
        PHI.max,
        resolution[0],
        endpoint=True
    ), dtype=torch.float, device=device)

    Nw = torch.tensor(np.geomspace(
        NW.min,
        NW.max,
        resolution[1],
        endpoint=True
    ), dtype=torch.float, device=device)

    phi, Nw = torch.meshgrid(phi, Nw, indexing='xy')
    phi = torch.tile(phi, (batch_size, 1, 1))
    Nw = torch.tile(Nw, (batch_size, 1, 1))

    def generate_surfaces(Bg, Bth, Pe):
        # First, tile params to match shape of phi and Nw for simple,
        # element-wise operations
        shape = torch.Size((1, *(phi.size()[1:])))
        Bg = torch.tile(Bg.reshape((batch_size, 1, 1)), shape)
        Bth = torch.tile(Bth.reshape((batch_size, 1, 1)), shape)
        Pe = torch.tile(Pe.reshape((batch_size, 1, 1)), shape)

        # Number of repeat units per correlation blob
        # Only defined for c < c**
        # Minimum accounts for crossover at c = c_th
        g = torch.fmin(
            Bg**(3/0.764) / phi**(1/0.764),
            Bth**6 / phi**2
        )

        # Number of repeat units per entanglement strand
        # Universal definition of Ne accounts for both
        # Kavassalis-Noolandi and Rubinstein-Colby scaling
        Ne = Pe**2 * g * torch.fmin(
            torch.tensor([1], device=device), torch.fmin(
                (Bth / Bg)**(2/(6*0.588 - 3)) / Bth**2,
                Bth**4 * phi**(2/3)
            )
        )

        # Specific viscosity crossover function from Rouse to entangled regimes
        # Viscosity crossover function for entanglements
        # Minimum accounts for crossover at c = c**
        eta_sp = Nw * (1 + (Nw / Ne)**2) * torch.fmin(
            1/g,
            phi / Bth**2
        )

        return eta_sp

    for _ in range(num_batches):
        y = torch.rand((batch_size, 3), device=device, dtype=torch.float)
        Bg, Bth, Pe = unnormalize_params(y)
        eta_sp = generate_surfaces(Bg, Bth, Pe)
        X = normalize_visc(eta_sp).to(torch.float)
        yield X, y


def voxel_image_generator(num_batches: int, batch_size: int,
                          device: torch.device,
                          resolution: 'tuple[int]' = (32, 32, 32)):
    """Uses surface_generator to generate a surface with a resolution one more,
    then generates a 3D binary array dictating whether or not the surface
    passes through a given voxel. This is determined using the facts that:
     - The surface is continuous
     - The surface monotonically increases with increasing phi and Nw
     - phi and Nw increase with increasing index
    If the voxel corner at index (i, j, k+1) is greater than the surface value
    at (i, j), and if the corner at index (i+1, j+1, k) is less than the value
    at (i+1, j+1), then the surface passes through.
    Input:
        `num_batches` (`int`) : The number of loops to be iterated through.
        `batch_size` (`int`) : The length of the generated values.
        `device` (`torch.device`): The device to do computations on.
        `resolution` (tuple of `int`s) : The shape of the last three dimensions
            of the generated values.

    Output:
        `X` (`torch.Tensor` of size `(batch_size, *resolution)`) : Binary array
            dictating whether or not the surface passes through the indexed
            voxel.
        `y` (`torch.Tensor` of size `(batch_size, 3)`) : Generated, normalized
            values of `(Bg, Bth, Pe)`.
    """
    s_res = (resolution[0] + 1, resolution[1] + 1)

    eta_sp = normalize_visc(torch.tensor(
        np.geomspace(ETA_SP.min, ETA_SP.max, resolution[2]+1, endpoint=True),
        dtype=torch.float,
        device=device
    ))

<<<<<<< HEAD
    for X, y in surface_generator(num_batches, batch_size, device, 
            resolution=s_res):
        # Full loop-tard. Never go full loop-tard. For verification only.
=======
    for X, y in surface_generator(num_batches, batch_size, device,
                                  resolution=s_res):
        # # Full loop-tard. Never go full loop-tard. For verification only.
>>>>>>> 2ecd1b0a
        # image = torch.zeros((batch_size, *resolution))
        # for b, i, j, k in it.product(range(batch_size), range(resolution[0]),
        #         range(resolution[1]), range(resolution[2])):
        #     image[b, i, j, k] = 1 if (
        #         eta_sp[k+1] > X[b, i, j]
        #         and eta_sp[k] < X[b, i+1, j+1]
        #     ) else 0
        # print(torch.sum(torch.logical_and(X<1, X>0)))
        # print(torch.sum(image))

        surf = torch.tile(
<<<<<<< HEAD
            X.reshape((batch_size, *s_res, 1)), 
            (1, 1, 1, resolution[2]+1)
        )

        # if <= or >=, we would include capped values, which we don't want
        image = torch.logical_and(
            surf[:, :-1, :-1, :-1] < eta_sp[1:],
            surf[:, 1:, 1:, 1:] > eta_sp[:-1] 
        ).to(dtype=torch.float, device=device)
        
=======
            X.reshape((batch_size, *s_res, 1)),
            (1, 1, 1, resolution[2]+1)
        )
        image = torch.logical_and(
            surf[:, :-1, :-1, :-1] < eta_sp[1:],
            surf[:, 1:, 1:, 1:] > eta_sp[:-1]
        ).to(
            dtype=torch.float,
            device=device
        )

>>>>>>> 2ecd1b0a
        yield image, y


def main():
    """For testing only.
    """
    for surf in voxel_image_generator(8, 1, torch.device('cpu')):
        X, y = surf


if __name__ == '__main__':
    main()<|MERGE_RESOLUTION|>--- conflicted
+++ resolved
@@ -163,15 +163,9 @@
         device=device
     ))
 
-<<<<<<< HEAD
-    for X, y in surface_generator(num_batches, batch_size, device, 
-            resolution=s_res):
-        # Full loop-tard. Never go full loop-tard. For verification only.
-=======
     for X, y in surface_generator(num_batches, batch_size, device,
                                   resolution=s_res):
         # # Full loop-tard. Never go full loop-tard. For verification only.
->>>>>>> 2ecd1b0a
         # image = torch.zeros((batch_size, *resolution))
         # for b, i, j, k in it.product(range(batch_size), range(resolution[0]),
         #         range(resolution[1]), range(resolution[2])):
@@ -183,7 +177,6 @@
         # print(torch.sum(image))
 
         surf = torch.tile(
-<<<<<<< HEAD
             X.reshape((batch_size, *s_res, 1)), 
             (1, 1, 1, resolution[2]+1)
         )
@@ -194,19 +187,6 @@
             surf[:, 1:, 1:, 1:] > eta_sp[:-1] 
         ).to(dtype=torch.float, device=device)
         
-=======
-            X.reshape((batch_size, *s_res, 1)),
-            (1, 1, 1, resolution[2]+1)
-        )
-        image = torch.logical_and(
-            surf[:, :-1, :-1, :-1] < eta_sp[1:],
-            surf[:, 1:, 1:, 1:] > eta_sp[:-1]
-        ).to(
-            dtype=torch.float,
-            device=device
-        )
-
->>>>>>> 2ecd1b0a
         yield image, y
 
 
